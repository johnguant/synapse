--- conflicted
+++ resolved
@@ -522,13 +522,6 @@
                 act as the sender, will be skipped.
             event (SynapseEvent): The membership event.
             context: The context of the event.
-<<<<<<< HEAD
-            is_guest (bool): Whether the sender is a guest.
-            remote_room_hosts (list[str]|None): Homeservers which are likely to already be in
-                the room, and could be danced with in order to join this
-                homeserver for the first time.
-=======
->>>>>>> 9c555f37
             ratelimit (bool): Whether to rate limit this request.
         Raises:
             SynapseError if there was a problem changing the membership.
