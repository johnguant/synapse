--- conflicted
+++ resolved
@@ -32,8 +32,9 @@
 class AdminHandler(BaseHandler):
     def __init__(self, hs):
         super(AdminHandler, self).__init__(hs)
-
-<<<<<<< HEAD
+        self.storage = hs.get_storage()
+        self.state_store = self.storage.state
+
     async def validate_admin_token(
         self, servlet, request, raise_if_missing: bool = True
     ) -> bool:
@@ -94,10 +95,6 @@
             valid_until=valid_until, creator=creator, description=description
         )
         return token
-=======
-        self.storage = hs.get_storage()
-        self.state_store = self.storage.state
->>>>>>> befd58f4
 
     @defer.inlineCallbacks
     def get_whois(self, user):
