--- conflicted
+++ resolved
@@ -124,7 +124,6 @@
                         )
                     )
 
-<<<<<<< HEAD
         if (
             event.type == EventTypes.Member and
             event.content["membership"] == Membership.JOIN and
@@ -139,8 +138,6 @@
             event, context=context
         )
 
-=======
->>>>>>> 40017a9a
         federation_handler = self.hs.get_handlers().federation_handler
 
         if event.type == EventTypes.Member:
