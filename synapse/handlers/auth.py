# -*- coding: utf-8 -*-
# Copyright 2014 - 2016 OpenMarket Ltd
# Copyright 2017 Vector Creations Ltd
#
# Licensed under the Apache License, Version 2.0 (the "License");
# you may not use this file except in compliance with the License.
# You may obtain a copy of the License at
#
#     http://www.apache.org/licenses/LICENSE-2.0
#
# Unless required by applicable law or agreed to in writing, software
# distributed under the License is distributed on an "AS IS" BASIS,
# WITHOUT WARRANTIES OR CONDITIONS OF ANY KIND, either express or implied.
# See the License for the specific language governing permissions and
# limitations under the License.

import logging
import time
import unicodedata

import attr
import bcrypt
import pymacaroons

from twisted.internet import defer

import synapse.util.stringutils as stringutils
from synapse.api.constants import LoginType
from synapse.api.errors import (
    AuthError,
    Codes,
    InteractiveAuthIncompleteError,
    LoginError,
    StoreError,
    SynapseError,
    UserDeactivatedError,
)
from synapse.api.ratelimiting import Ratelimiter
from synapse.handlers.ui_auth import INTERACTIVE_AUTH_CHECKERS
from synapse.handlers.ui_auth.checkers import UserInteractiveAuthChecker
from synapse.logging.context import defer_to_thread
from synapse.module_api import ModuleApi
from synapse.types import UserID
from synapse.util.caches.expiringcache import ExpiringCache

from ._base import BaseHandler

logger = logging.getLogger(__name__)


class AuthHandler(BaseHandler):
    SESSION_EXPIRE_MS = 48 * 60 * 60 * 1000

    def __init__(self, hs):
        """
        Args:
            hs (synapse.server.HomeServer):
        """
        super(AuthHandler, self).__init__(hs)

        self.checkers = {}  # type: dict[str, UserInteractiveAuthChecker]
        for auth_checker_class in INTERACTIVE_AUTH_CHECKERS:
            inst = auth_checker_class(hs)
            if inst.is_enabled():
                self.checkers[inst.AUTH_TYPE] = inst

        self.bcrypt_rounds = hs.config.bcrypt_rounds

        # This is not a cache per se, but a store of all current sessions that
        # expire after N hours
        self.sessions = ExpiringCache(
            cache_name="register_sessions",
            clock=hs.get_clock(),
            expiry_ms=self.SESSION_EXPIRE_MS,
            reset_expiry_on_get=True,
        )

        account_handler = ModuleApi(hs, self)
        self.password_providers = [
            module(config=config, account_handler=account_handler)
            for module, config in hs.config.password_providers
        ]

        logger.info("Extra password_providers: %r", self.password_providers)

        self.hs = hs  # FIXME better possibility to access registrationHandler later?
        self.macaroon_gen = hs.get_macaroon_generator()
        self._password_enabled = hs.config.password_enabled

        # we keep this as a list despite the O(N^2) implication so that we can
        # keep PASSWORD first and avoid confusing clients which pick the first
        # type in the list. (NB that the spec doesn't require us to do so and
        # clients which favour types that they don't understand over those that
        # they do are technically broken)
        login_types = []
        if self._password_enabled:
            login_types.append(LoginType.PASSWORD)
        for provider in self.password_providers:
            if hasattr(provider, "get_supported_login_types"):
                for t in provider.get_supported_login_types().keys():
                    if t not in login_types:
                        login_types.append(t)
        self._supported_login_types = login_types

        self._account_ratelimiter = Ratelimiter()
        self._failed_attempts_ratelimiter = Ratelimiter()

        self._clock = self.hs.get_clock()

    @defer.inlineCallbacks
    def validate_user_via_ui_auth(self, requester, request_body, clientip):
        """
        Checks that the user is who they claim to be, via a UI auth.

        This is used for things like device deletion and password reset where
        the user already has a valid access token, but we want to double-check
        that it isn't stolen by re-authenticating them.

        Args:
            requester (Requester): The user, as given by the access token

            request_body (dict): The body of the request sent by the client

            clientip (str): The IP address of the client.

        Returns:
            defer.Deferred[dict]: the parameters for this request (which may
                have been given only in a previous call).

        Raises:
            InteractiveAuthIncompleteError if the client has not yet completed
                any of the permitted login flows

            AuthError if the client has completed a login flow, and it gives
                a different user to `requester`
        """

        # build a list of supported flows
        flows = [[login_type] for login_type in self._supported_login_types]

        result, params, _ = yield self.check_auth(flows, request_body, clientip)

        # find the completed login type
        for login_type in self._supported_login_types:
            if login_type not in result:
                continue

            user_id = result[login_type]
            break
        else:
            # this can't happen
            raise Exception("check_auth returned True but no successful login type")

        # check that the UI auth matched the access token
        if user_id != requester.user.to_string():
            raise AuthError(403, "Invalid auth")

        return params

    def get_enabled_auth_types(self):
        """Return the enabled user-interactive authentication types

        Returns the UI-Auth types which are supported by the homeserver's current
        config.
        """
        return self.checkers.keys()

    @defer.inlineCallbacks
    def check_auth(self, flows, clientdict, clientip):
        """
        Takes a dictionary sent by the client in the login / registration
        protocol and handles the User-Interactive Auth flow.

        As a side effect, this function fills in the 'creds' key on the user's
        session with a map, which maps each auth-type (str) to the relevant
        identity authenticated by that auth-type (mostly str, but for captcha, bool).

        If no auth flows have been completed successfully, raises an
        InteractiveAuthIncompleteError. To handle this, you can use
        synapse.rest.client.v2_alpha._base.interactive_auth_handler as a
        decorator.

        Args:
            flows (list): A list of login flows. Each flow is an ordered list of
                          strings representing auth-types. At least one full
                          flow must be completed in order for auth to be successful.

            clientdict: The dictionary from the client root level, not the
                        'auth' key: this method prompts for auth if none is sent.

            clientip (str): The IP address of the client.

        Returns:
            defer.Deferred[dict, dict, str]: a deferred tuple of
                (creds, params, session_id).

                'creds' contains the authenticated credentials of each stage.

                'params' contains the parameters for this request (which may
                have been given only in a previous call).

                'session_id' is the ID of this session, either passed in by the
                client or assigned by this call

        Raises:
            InteractiveAuthIncompleteError if the client has not yet completed
                all the stages in any of the permitted flows.
        """

        authdict = None
        sid = None
        if clientdict and "auth" in clientdict:
            authdict = clientdict["auth"]
            del clientdict["auth"]
            if "session" in authdict:
                sid = authdict["session"]
        session = self._get_session_info(sid)

        if len(clientdict) > 0:
            # This was designed to allow the client to omit the parameters
            # and just supply the session in subsequent calls so it split
            # auth between devices by just sharing the session, (eg. so you
            # could continue registration from your phone having clicked the
            # email auth link on there). It's probably too open to abuse
            # because it lets unauthenticated clients store arbitrary objects
            # on a home server.
            # Revisit: Assumimg the REST APIs do sensible validation, the data
            # isn't arbintrary.
            session["clientdict"] = clientdict
            self._save_session(session)
        elif "clientdict" in session:
            clientdict = session["clientdict"]

        if not authdict:
            raise InteractiveAuthIncompleteError(
                self._auth_dict_for_flows(flows, session)
            )

        if "creds" not in session:
            session["creds"] = {}
        creds = session["creds"]

        # check auth type currently being presented
        errordict = {}
        if "type" in authdict:
            login_type = authdict["type"]
            try:
                result = yield self._check_auth_dict(authdict, clientip)
                if result:
                    creds[login_type] = result
                    self._save_session(session)
            except LoginError as e:
                if login_type == LoginType.EMAIL_IDENTITY:
                    # riot used to have a bug where it would request a new
                    # validation token (thus sending a new email) each time it
                    # got a 401 with a 'flows' field.
                    # (https://github.com/vector-im/vector-web/issues/2447).
                    #
                    # Grandfather in the old behaviour for now to avoid
                    # breaking old riot deployments.
                    raise

                # this step failed. Merge the error dict into the response
                # so that the client can have another go.
                errordict = e.error_dict()

        for f in flows:
            if len(set(f) - set(creds)) == 0:
                # it's very useful to know what args are stored, but this can
                # include the password in the case of registering, so only log
                # the keys (confusingly, clientdict may contain a password
                # param, creds is just what the user authed as for UI auth
                # and is not sensitive).
                logger.info(
                    "Auth completed with creds: %r. Client dict has keys: %r",
                    creds,
                    list(clientdict),
                )
                return creds, clientdict, session["id"]

        ret = self._auth_dict_for_flows(flows, session)
        ret["completed"] = list(creds)
        ret.update(errordict)
        raise InteractiveAuthIncompleteError(ret)

    @defer.inlineCallbacks
    def add_oob_auth(self, stagetype, authdict, clientip):
        """
        Adds the result of out-of-band authentication into an existing auth
        session. Currently used for adding the result of fallback auth.
        """
        if stagetype not in self.checkers:
            raise LoginError(400, "", Codes.MISSING_PARAM)
        if "session" not in authdict:
            raise LoginError(400, "", Codes.MISSING_PARAM)

        sess = self._get_session_info(authdict["session"])
        if "creds" not in sess:
            sess["creds"] = {}
        creds = sess["creds"]

        result = yield self.checkers[stagetype].check_auth(authdict, clientip)
        if result:
            creds[stagetype] = result
            self._save_session(sess)
            return True
        return False

    def get_session_id(self, clientdict):
        """
        Gets the session ID for a client given the client dictionary

        Args:
            clientdict: The dictionary sent by the client in the request

        Returns:
            str|None: The string session ID the client sent. If the client did
                not send a session ID, returns None.
        """
        sid = None
        if clientdict and "auth" in clientdict:
            authdict = clientdict["auth"]
            if "session" in authdict:
                sid = authdict["session"]
        return sid

    def set_session_data(self, session_id, key, value):
        """
        Store a key-value pair into the sessions data associated with this
        request. This data is stored server-side and cannot be modified by
        the client.

        Args:
            session_id (string): The ID of this session as returned from check_auth
            key (string): The key to store the data under
            value (any): The data to store
        """
        sess = self._get_session_info(session_id)
        sess.setdefault("serverdict", {})[key] = value
        self._save_session(sess)

    def get_session_data(self, session_id, key, default=None):
        """
        Retrieve data stored with set_session_data

        Args:
            session_id (string): The ID of this session as returned from check_auth
            key (string): The key to store the data under
            default (any): Value to return if the key has not been set
        """
        sess = self._get_session_info(session_id)
        return sess.setdefault("serverdict", {}).get(key, default)

    @defer.inlineCallbacks
    def _check_auth_dict(self, authdict, clientip):
        """Attempt to validate the auth dict provided by a client

        Args:
            authdict (object): auth dict provided by the client
            clientip (str): IP address of the client

        Returns:
            Deferred: result of the stage verification.

        Raises:
            StoreError if there was a problem accessing the database
            SynapseError if there was a problem with the request
            LoginError if there was an authentication problem.
        """
        login_type = authdict["type"]
        checker = self.checkers.get(login_type)
        if checker is not None:
            res = yield checker.check_auth(authdict, clientip=clientip)
            return res

        # build a v1-login-style dict out of the authdict and fall back to the
        # v1 code
        user_id = authdict.get("user")

        if user_id is None:
            raise SynapseError(400, "", Codes.MISSING_PARAM)

        (canonical_id, callback) = yield self.validate_login(user_id, authdict)
<<<<<<< HEAD
        defer.returnValue(canonical_id)

    @defer.inlineCallbacks
    def _check_recaptcha(self, authdict, clientip, **kwargs):
        try:
            user_response = authdict["response"]
        except KeyError:
            # Client tried to provide captcha but didn't give the parameter:
            # bad request.
            raise LoginError(
                400, "Captcha response is required",
                errcode=Codes.CAPTCHA_NEEDED
            )

        logger.info(
            "Submitting recaptcha response %s with remoteip %s",
            user_response, clientip
        )

        # TODO: get this from the homeserver rather than creating a new one for
        # each request
        try:
            client = self.hs.get_proxied_http_client()
            resp_body = yield client.post_urlencoded_get_json(
                self.hs.config.recaptcha_siteverify_api,
                args={
                    'secret': self.hs.config.recaptcha_private_key,
                    'response': user_response,
                    'remoteip': clientip,
                }
            )
        except PartialDownloadError as pde:
            # Twisted is silly
            data = pde.response
            resp_body = json.loads(data)

        if 'success' in resp_body:
            # Note that we do NOT check the hostname here: we explicitly
            # intend the CAPTCHA to be presented by whatever client the
            # user is using, we just care that they have completed a CAPTCHA.
            logger.info(
                "%s reCAPTCHA from hostname %s",
                "Successful" if resp_body['success'] else "Failed",
                resp_body.get('hostname')
            )
            if resp_body['success']:
                defer.returnValue(True)
        raise LoginError(401, "", errcode=Codes.UNAUTHORIZED)

    def _check_email_identity(self, authdict, **kwargs):
        return self._check_threepid('email', authdict, **kwargs)

    def _check_msisdn(self, authdict, **kwargs):
        return self._check_threepid('msisdn', authdict)

    def _check_dummy_auth(self, authdict, **kwargs):
        return defer.succeed(True)

    def _check_terms_auth(self, authdict, **kwargs):
        return defer.succeed(True)

    @defer.inlineCallbacks
    def _check_threepid(self, medium, authdict, password_servlet=False, **kwargs):
        if 'threepid_creds' not in authdict:
            raise LoginError(400, "Missing threepid_creds", Codes.MISSING_PARAM)

        threepid_creds = authdict['threepid_creds']

        identity_handler = self.hs.get_handlers().identity_handler

        logger.info("Getting validated threepid. threepidcreds: %r", (threepid_creds,))
        if (
            not password_servlet
            or self.hs.config.email_password_reset_behaviour == "remote"
        ):
            threepid = yield identity_handler.threepid_from_creds(threepid_creds)
        elif self.hs.config.email_password_reset_behaviour == "local":
            row = yield self.store.get_threepid_validation_session(
                medium,
                threepid_creds["client_secret"],
                sid=threepid_creds["sid"],
                validated=True,
            )

            threepid = {
                "medium": row["medium"],
                "address": row["address"],
                "validated_at": row["validated_at"],
            } if row else None

            if row:
                # Valid threepid returned, delete from the db
                yield self.store.delete_threepid_session(threepid_creds["sid"])
        else:
            raise SynapseError(400, "Password resets are not enabled on this homeserver")

        if not threepid:
            raise LoginError(401, "", errcode=Codes.UNAUTHORIZED)

        if threepid['medium'] != medium:
            raise LoginError(
                401,
                "Expecting threepid of type '%s', got '%s'" % (
                    medium, threepid['medium'],
                ),
                errcode=Codes.UNAUTHORIZED
            )

        threepid['threepid_creds'] = authdict['threepid_creds']

        defer.returnValue(threepid)
=======
        return canonical_id
>>>>>>> 93eaeec7

    def _get_params_recaptcha(self):
        return {"public_key": self.hs.config.recaptcha_public_key}

    def _get_params_terms(self):
        return {
            "policies": {
                "privacy_policy": {
                    "version": self.hs.config.user_consent_version,
                    "en": {
                        "name": self.hs.config.user_consent_policy_name,
                        "url": "%s_matrix/consent?v=%s"
                        % (
                            self.hs.config.public_baseurl,
                            self.hs.config.user_consent_version,
                        ),
                    },
                }
            }
        }

    def _auth_dict_for_flows(self, flows, session):
        public_flows = []
        for f in flows:
            public_flows.append(f)

        get_params = {
            LoginType.RECAPTCHA: self._get_params_recaptcha,
            LoginType.TERMS: self._get_params_terms,
        }

        params = {}

        for f in public_flows:
            for stage in f:
                if stage in get_params and stage not in params:
                    params[stage] = get_params[stage]()

        return {
            "session": session["id"],
            "flows": [{"stages": f} for f in public_flows],
            "params": params,
        }

    def _get_session_info(self, session_id):
        if session_id not in self.sessions:
            session_id = None

        if not session_id:
            # create a new session
            while session_id is None or session_id in self.sessions:
                session_id = stringutils.random_string(24)
            self.sessions[session_id] = {"id": session_id}

        return self.sessions[session_id]

    @defer.inlineCallbacks
    def get_access_token_for_user_id(self, user_id, device_id, valid_until_ms):
        """
        Creates a new access token for the user with the given user ID.

        The user is assumed to have been authenticated by some other
        machanism (e.g. CAS), and the user_id converted to the canonical case.

        The device will be recorded in the table if it is not there already.

        Args:
            user_id (str): canonical User ID
            device_id (str|None): the device ID to associate with the tokens.
               None to leave the tokens unassociated with a device (deprecated:
               we should always have a device ID)
            valid_until_ms (int|None): when the token is valid until. None for
                no expiry.
        Returns:
              The access token for the user's session.
        Raises:
            StoreError if there was a problem storing the token.
        """
        fmt_expiry = ""
        if valid_until_ms is not None:
            fmt_expiry = time.strftime(
                " until %Y-%m-%d %H:%M:%S", time.localtime(valid_until_ms / 1000.0)
            )
        logger.info("Logging in user %s on device %s%s", user_id, device_id, fmt_expiry)

        yield self.auth.check_auth_blocking(user_id)

        access_token = self.macaroon_gen.generate_access_token(user_id)
        yield self.store.add_access_token_to_user(
            user_id, access_token, device_id, valid_until_ms
        )

        # the device *should* have been registered before we got here; however,
        # it's possible we raced against a DELETE operation. The thing we
        # really don't want is active access_tokens without a record of the
        # device, so we double-check it here.
        if device_id is not None:
            try:
                yield self.store.get_device(user_id, device_id)
            except StoreError:
                yield self.store.delete_access_token(access_token)
                raise StoreError(400, "Login raced against device deletion")

        return access_token

    @defer.inlineCallbacks
    def check_user_exists(self, user_id):
        """
        Checks to see if a user with the given id exists. Will check case
        insensitively, but return None if there are multiple inexact matches.

        Args:
            (unicode|bytes) user_id: complete @user:id

        Returns:
            defer.Deferred: (unicode) canonical_user_id, or None if zero or
            multiple matches

        Raises:
            LimitExceededError if the ratelimiter's login requests count for this
                user is too high too proceed.
            UserDeactivatedError if a user is found but is deactivated.
        """
        self.ratelimit_login_per_account(user_id)
        res = yield self._find_user_id_and_pwd_hash(user_id)
        if res is not None:
            return res[0]
        return None

    @defer.inlineCallbacks
    def _find_user_id_and_pwd_hash(self, user_id):
        """Checks to see if a user with the given id exists. Will check case
        insensitively, but will return None if there are multiple inexact
        matches.

        Returns:
            tuple: A 2-tuple of `(canonical_user_id, password_hash)`
            None: if there is not exactly one match
        """
        user_infos = yield self.store.get_users_by_id_case_insensitive(user_id)

        result = None
        if not user_infos:
            logger.warn("Attempted to login as %s but they do not exist", user_id)
        elif len(user_infos) == 1:
            # a single match (possibly not exact)
            result = user_infos.popitem()
        elif user_id in user_infos:
            # multiple matches, but one is exact
            result = (user_id, user_infos[user_id])
        else:
            # multiple matches, none of them exact
            logger.warn(
                "Attempted to login as %s but it matches more than one user "
                "inexactly: %r",
                user_id,
                user_infos.keys(),
            )
        return result

    def get_supported_login_types(self):
        """Get a the login types supported for the /login API

        By default this is just 'm.login.password' (unless password_enabled is
        False in the config file), but password auth providers can provide
        other login types.

        Returns:
            Iterable[str]: login types
        """
        return self._supported_login_types

    @defer.inlineCallbacks
    def validate_login(self, username, login_submission):
        """Authenticates the user for the /login API

        Also used by the user-interactive auth flow to validate
        m.login.password auth types.

        Args:
            username (str): username supplied by the user
            login_submission (dict): the whole of the login submission
                (including 'type' and other relevant fields)
        Returns:
            Deferred[str, func]: canonical user id, and optional callback
                to be called once the access token and device id are issued
        Raises:
            StoreError if there was a problem accessing the database
            SynapseError if there was a problem with the request
            LoginError if there was an authentication problem.
            LimitExceededError if the ratelimiter's login requests count for this
                user is too high too proceed.
        """

        if username.startswith("@"):
            qualified_user_id = username
        else:
            qualified_user_id = UserID(username, self.hs.hostname).to_string()

        self.ratelimit_login_per_account(qualified_user_id)

        login_type = login_submission.get("type")
        known_login_type = False

        # special case to check for "password" for the check_password interface
        # for the auth providers
        password = login_submission.get("password")

        if login_type == LoginType.PASSWORD:
            if not self._password_enabled:
                raise SynapseError(400, "Password login has been disabled.")
            if not password:
                raise SynapseError(400, "Missing parameter: password")

        for provider in self.password_providers:
            if hasattr(provider, "check_password") and login_type == LoginType.PASSWORD:
                known_login_type = True
                is_valid = yield provider.check_password(qualified_user_id, password)
                if is_valid:
                    return qualified_user_id, None

            if not hasattr(provider, "get_supported_login_types") or not hasattr(
                provider, "check_auth"
            ):
                # this password provider doesn't understand custom login types
                continue

            supported_login_types = provider.get_supported_login_types()
            if login_type not in supported_login_types:
                # this password provider doesn't understand this login type
                continue

            known_login_type = True
            login_fields = supported_login_types[login_type]

            missing_fields = []
            login_dict = {}
            for f in login_fields:
                if f not in login_submission:
                    missing_fields.append(f)
                else:
                    login_dict[f] = login_submission[f]
            if missing_fields:
                raise SynapseError(
                    400,
                    "Missing parameters for login type %s: %s"
                    % (login_type, missing_fields),
                )

            result = yield provider.check_auth(username, login_type, login_dict)
            if result:
                if isinstance(result, str):
                    result = (result, None)
                return result

        if login_type == LoginType.PASSWORD and self.hs.config.password_localdb_enabled:
            known_login_type = True

            canonical_user_id = yield self._check_local_password(
                qualified_user_id, password
            )

            if canonical_user_id:
                return canonical_user_id, None

        if not known_login_type:
            raise SynapseError(400, "Unknown login type %s" % login_type)

        # unknown username or invalid password.
        self._failed_attempts_ratelimiter.ratelimit(
            qualified_user_id.lower(),
            time_now_s=self._clock.time(),
            rate_hz=self.hs.config.rc_login_failed_attempts.per_second,
            burst_count=self.hs.config.rc_login_failed_attempts.burst_count,
            update=True,
        )

        # We raise a 403 here, but note that if we're doing user-interactive
        # login, it turns all LoginErrors into a 401 anyway.
        raise LoginError(403, "Invalid password", errcode=Codes.FORBIDDEN)

    @defer.inlineCallbacks
    def check_password_provider_3pid(self, medium, address, password):
        """Check if a password provider is able to validate a thirdparty login

        Args:
            medium (str): The medium of the 3pid (ex. email).
            address (str): The address of the 3pid (ex. jdoe@example.com).
            password (str): The password of the user.

        Returns:
            Deferred[(str|None, func|None)]: A tuple of `(user_id,
            callback)`. If authentication is successful, `user_id` is a `str`
            containing the authenticated, canonical user ID. `callback` is
            then either a function to be later run after the server has
            completed login/registration, or `None`. If authentication was
            unsuccessful, `user_id` and `callback` are both `None`.
        """
        for provider in self.password_providers:
            if hasattr(provider, "check_3pid_auth"):
                # This function is able to return a deferred that either
                # resolves None, meaning authentication failure, or upon
                # success, to a str (which is the user_id) or a tuple of
                # (user_id, callback_func), where callback_func should be run
                # after we've finished everything else
                result = yield provider.check_3pid_auth(medium, address, password)
                if result:
                    # Check if the return value is a str or a tuple
                    if isinstance(result, str):
                        # If it's a str, set callback function to None
                        result = (result, None)
                    return result

        return None, None

    @defer.inlineCallbacks
    def _check_local_password(self, user_id, password):
        """Authenticate a user against the local password database.

        user_id is checked case insensitively, but will return None if there are
        multiple inexact matches.

        Args:
            user_id (unicode): complete @user:id
            password (unicode): the provided password
        Returns:
            Deferred[unicode] the canonical_user_id, or Deferred[None] if
                unknown user/bad password

        Raises:
            LimitExceededError if the ratelimiter's login requests count for this
                user is too high too proceed.
        """
        lookupres = yield self._find_user_id_and_pwd_hash(user_id)
        if not lookupres:
            return None
        (user_id, password_hash) = lookupres

        # If the password hash is None, the account has likely been deactivated
        if not password_hash:
            deactivated = yield self.store.get_user_deactivated_status(user_id)
            if deactivated:
                raise UserDeactivatedError("This account has been deactivated")

        result = yield self.validate_hash(password, password_hash)
        if not result:
            logger.warn("Failed password login for user %s", user_id)
            return None
        return user_id

    @defer.inlineCallbacks
    def validate_short_term_login_token_and_get_user_id(self, login_token):
        auth_api = self.hs.get_auth()
        user_id = None
        try:
            macaroon = pymacaroons.Macaroon.deserialize(login_token)
            user_id = auth_api.get_user_id_from_macaroon(macaroon)
            auth_api.validate_macaroon(macaroon, "login", user_id)
        except Exception:
            raise AuthError(403, "Invalid token", errcode=Codes.FORBIDDEN)
        self.ratelimit_login_per_account(user_id)
        yield self.auth.check_auth_blocking(user_id)
        return user_id

    @defer.inlineCallbacks
    def delete_access_token(self, access_token):
        """Invalidate a single access token

        Args:
            access_token (str): access token to be deleted

        Returns:
            Deferred
        """
        user_info = yield self.auth.get_user_by_access_token(access_token)
        yield self.store.delete_access_token(access_token)

        # see if any of our auth providers want to know about this
        for provider in self.password_providers:
            if hasattr(provider, "on_logged_out"):
                yield provider.on_logged_out(
                    user_id=str(user_info["user"]),
                    device_id=user_info["device_id"],
                    access_token=access_token,
                )

        # delete pushers associated with this access token
        if user_info["token_id"] is not None:
            yield self.hs.get_pusherpool().remove_pushers_by_access_token(
                str(user_info["user"]), (user_info["token_id"],)
            )

    @defer.inlineCallbacks
    def delete_access_tokens_for_user(
        self, user_id, except_token_id=None, device_id=None
    ):
        """Invalidate access tokens belonging to a user

        Args:
            user_id (str):  ID of user the tokens belong to
            except_token_id (str|None): access_token ID which should *not* be
                deleted
            device_id (str|None):  ID of device the tokens are associated with.
                If None, tokens associated with any device (or no device) will
                be deleted
        Returns:
            Deferred
        """
        tokens_and_devices = yield self.store.user_delete_access_tokens(
            user_id, except_token_id=except_token_id, device_id=device_id
        )

        # see if any of our auth providers want to know about this
        for provider in self.password_providers:
            if hasattr(provider, "on_logged_out"):
                for token, token_id, device_id in tokens_and_devices:
                    yield provider.on_logged_out(
                        user_id=user_id, device_id=device_id, access_token=token
                    )

        # delete pushers associated with the access tokens
        yield self.hs.get_pusherpool().remove_pushers_by_access_token(
            user_id, (token_id for _, token_id, _ in tokens_and_devices)
        )

    @defer.inlineCallbacks
    def add_threepid(self, user_id, medium, address, validated_at):
        # 'Canonicalise' email addresses down to lower case.
        # We've now moving towards the Home Server being the entity that
        # is responsible for validating threepids used for resetting passwords
        # on accounts, so in future Synapse will gain knowledge of specific
        # types (mediums) of threepid. For now, we still use the existing
        # infrastructure, but this is the start of synapse gaining knowledge
        # of specific types of threepid (and fixes the fact that checking
        # for the presence of an email address during password reset was
        # case sensitive).
        if medium == "email":
            address = address.lower()

        yield self.store.user_add_threepid(
            user_id, medium, address, validated_at, self.hs.get_clock().time_msec()
        )

    @defer.inlineCallbacks
    def delete_threepid(self, user_id, medium, address, id_server=None):
        """Attempts to unbind the 3pid on the identity servers and deletes it
        from the local database.

        Args:
            user_id (str)
            medium (str)
            address (str)
            id_server (str|None): Use the given identity server when unbinding
                any threepids. If None then will attempt to unbind using the
                identity server specified when binding (if known).


        Returns:
            Deferred[bool]: Returns True if successfully unbound the 3pid on
            the identity server, False if identity server doesn't support the
            unbind API.
        """

        # 'Canonicalise' email addresses as per above
        if medium == "email":
            address = address.lower()

        identity_handler = self.hs.get_handlers().identity_handler
        result = yield identity_handler.try_unbind_threepid(
            user_id, {"medium": medium, "address": address, "id_server": id_server}
        )

        yield self.store.user_delete_threepid(user_id, medium, address)
        return result

    def _save_session(self, session):
        # TODO: Persistent storage
        logger.debug("Saving session %s", session)
        session["last_used"] = self.hs.get_clock().time_msec()
        self.sessions[session["id"]] = session

    def hash(self, password):
        """Computes a secure hash of password.

        Args:
            password (unicode): Password to hash.

        Returns:
            Deferred(unicode): Hashed password.
        """

        def _do_hash():
            # Normalise the Unicode in the password
            pw = unicodedata.normalize("NFKC", password)

            return bcrypt.hashpw(
                pw.encode("utf8") + self.hs.config.password_pepper.encode("utf8"),
                bcrypt.gensalt(self.bcrypt_rounds),
            ).decode("ascii")

        return defer_to_thread(self.hs.get_reactor(), _do_hash)

    def validate_hash(self, password, stored_hash):
        """Validates that self.hash(password) == stored_hash.

        Args:
            password (unicode): Password to hash.
            stored_hash (bytes): Expected hash value.

        Returns:
            Deferred(bool): Whether self.hash(password) == stored_hash.
        """

        def _do_validate_hash():
            # Normalise the Unicode in the password
            pw = unicodedata.normalize("NFKC", password)

            return bcrypt.checkpw(
                pw.encode("utf8") + self.hs.config.password_pepper.encode("utf8"),
                stored_hash,
            )

        if stored_hash:
            if not isinstance(stored_hash, bytes):
                stored_hash = stored_hash.encode("ascii")

            return defer_to_thread(self.hs.get_reactor(), _do_validate_hash)
        else:
            return defer.succeed(False)

    def ratelimit_login_per_account(self, user_id):
        """Checks whether the process must be stopped because of ratelimiting.

        Checks against two ratelimiters: the generic one for login attempts per
        account and the one specific to failed attempts.

        Args:
            user_id (unicode): complete @user:id

        Raises:
            LimitExceededError if one of the ratelimiters' login requests count
                for this user is too high too proceed.
        """
        self._failed_attempts_ratelimiter.ratelimit(
            user_id.lower(),
            time_now_s=self._clock.time(),
            rate_hz=self.hs.config.rc_login_failed_attempts.per_second,
            burst_count=self.hs.config.rc_login_failed_attempts.burst_count,
            update=False,
        )

        self._account_ratelimiter.ratelimit(
            user_id.lower(),
            time_now_s=self._clock.time(),
            rate_hz=self.hs.config.rc_login_account.per_second,
            burst_count=self.hs.config.rc_login_account.burst_count,
            update=True,
        )


@attr.s
class MacaroonGenerator(object):

    hs = attr.ib()

    def generate_access_token(self, user_id, extra_caveats=None):
        extra_caveats = extra_caveats or []
        macaroon = self._generate_base_macaroon(user_id)
        macaroon.add_first_party_caveat("type = access")
        # Include a nonce, to make sure that each login gets a different
        # access token.
        macaroon.add_first_party_caveat(
            "nonce = %s" % (stringutils.random_string_with_symbols(16),)
        )
        for caveat in extra_caveats:
            macaroon.add_first_party_caveat(caveat)
        return macaroon.serialize()

    def generate_short_term_login_token(self, user_id, duration_in_ms=(2 * 60 * 1000)):
        """

        Args:
            user_id (unicode):
            duration_in_ms (int):

        Returns:
            unicode
        """
        macaroon = self._generate_base_macaroon(user_id)
        macaroon.add_first_party_caveat("type = login")
        now = self.hs.get_clock().time_msec()
        expiry = now + duration_in_ms
        macaroon.add_first_party_caveat("time < %d" % (expiry,))
        return macaroon.serialize()

    def generate_delete_pusher_token(self, user_id):
        macaroon = self._generate_base_macaroon(user_id)
        macaroon.add_first_party_caveat("type = delete_pusher")
        return macaroon.serialize()

    def _generate_base_macaroon(self, user_id):
        macaroon = pymacaroons.Macaroon(
            location=self.hs.config.server_name,
            identifier="key",
            key=self.hs.config.macaroon_secret_key,
        )
        macaroon.add_first_party_caveat("gen = 1")
        macaroon.add_first_party_caveat("user_id = %s" % (user_id,))
        return macaroon<|MERGE_RESOLUTION|>--- conflicted
+++ resolved
@@ -381,121 +381,7 @@
             raise SynapseError(400, "", Codes.MISSING_PARAM)
 
         (canonical_id, callback) = yield self.validate_login(user_id, authdict)
-<<<<<<< HEAD
-        defer.returnValue(canonical_id)
-
-    @defer.inlineCallbacks
-    def _check_recaptcha(self, authdict, clientip, **kwargs):
-        try:
-            user_response = authdict["response"]
-        except KeyError:
-            # Client tried to provide captcha but didn't give the parameter:
-            # bad request.
-            raise LoginError(
-                400, "Captcha response is required",
-                errcode=Codes.CAPTCHA_NEEDED
-            )
-
-        logger.info(
-            "Submitting recaptcha response %s with remoteip %s",
-            user_response, clientip
-        )
-
-        # TODO: get this from the homeserver rather than creating a new one for
-        # each request
-        try:
-            client = self.hs.get_proxied_http_client()
-            resp_body = yield client.post_urlencoded_get_json(
-                self.hs.config.recaptcha_siteverify_api,
-                args={
-                    'secret': self.hs.config.recaptcha_private_key,
-                    'response': user_response,
-                    'remoteip': clientip,
-                }
-            )
-        except PartialDownloadError as pde:
-            # Twisted is silly
-            data = pde.response
-            resp_body = json.loads(data)
-
-        if 'success' in resp_body:
-            # Note that we do NOT check the hostname here: we explicitly
-            # intend the CAPTCHA to be presented by whatever client the
-            # user is using, we just care that they have completed a CAPTCHA.
-            logger.info(
-                "%s reCAPTCHA from hostname %s",
-                "Successful" if resp_body['success'] else "Failed",
-                resp_body.get('hostname')
-            )
-            if resp_body['success']:
-                defer.returnValue(True)
-        raise LoginError(401, "", errcode=Codes.UNAUTHORIZED)
-
-    def _check_email_identity(self, authdict, **kwargs):
-        return self._check_threepid('email', authdict, **kwargs)
-
-    def _check_msisdn(self, authdict, **kwargs):
-        return self._check_threepid('msisdn', authdict)
-
-    def _check_dummy_auth(self, authdict, **kwargs):
-        return defer.succeed(True)
-
-    def _check_terms_auth(self, authdict, **kwargs):
-        return defer.succeed(True)
-
-    @defer.inlineCallbacks
-    def _check_threepid(self, medium, authdict, password_servlet=False, **kwargs):
-        if 'threepid_creds' not in authdict:
-            raise LoginError(400, "Missing threepid_creds", Codes.MISSING_PARAM)
-
-        threepid_creds = authdict['threepid_creds']
-
-        identity_handler = self.hs.get_handlers().identity_handler
-
-        logger.info("Getting validated threepid. threepidcreds: %r", (threepid_creds,))
-        if (
-            not password_servlet
-            or self.hs.config.email_password_reset_behaviour == "remote"
-        ):
-            threepid = yield identity_handler.threepid_from_creds(threepid_creds)
-        elif self.hs.config.email_password_reset_behaviour == "local":
-            row = yield self.store.get_threepid_validation_session(
-                medium,
-                threepid_creds["client_secret"],
-                sid=threepid_creds["sid"],
-                validated=True,
-            )
-
-            threepid = {
-                "medium": row["medium"],
-                "address": row["address"],
-                "validated_at": row["validated_at"],
-            } if row else None
-
-            if row:
-                # Valid threepid returned, delete from the db
-                yield self.store.delete_threepid_session(threepid_creds["sid"])
-        else:
-            raise SynapseError(400, "Password resets are not enabled on this homeserver")
-
-        if not threepid:
-            raise LoginError(401, "", errcode=Codes.UNAUTHORIZED)
-
-        if threepid['medium'] != medium:
-            raise LoginError(
-                401,
-                "Expecting threepid of type '%s', got '%s'" % (
-                    medium, threepid['medium'],
-                ),
-                errcode=Codes.UNAUTHORIZED
-            )
-
-        threepid['threepid_creds'] = authdict['threepid_creds']
-
-        defer.returnValue(threepid)
-=======
         return canonical_id
->>>>>>> 93eaeec7
 
     def _get_params_recaptcha(self):
         return {"public_key": self.hs.config.recaptcha_public_key}
