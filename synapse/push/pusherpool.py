#!/usr/bin/env python
# -*- coding: utf-8 -*-
# Copyright 2015, 2016 OpenMarket Ltd
#
# Licensed under the Apache License, Version 2.0 (the "License");
# you may not use this file except in compliance with the License.
# You may obtain a copy of the License at
#
#     http://www.apache.org/licenses/LICENSE-2.0
#
# Unless required by applicable law or agreed to in writing, software
# distributed under the License is distributed on an "AS IS" BASIS,
# WITHOUT WARRANTIES OR CONDITIONS OF ANY KIND, either express or implied.
# See the License for the specific language governing permissions and
# limitations under the License.

from twisted.internet import defer

from httppusher import HttpPusher
from synapse.push import PusherConfigException

import logging

logger = logging.getLogger(__name__)


class PusherPool:
    def __init__(self, _hs):
        self.hs = _hs
        self.store = self.hs.get_datastore()
        self.pushers = {}
        self.last_pusher_started = -1

<<<<<<< HEAD
=======
        distributor = self.hs.get_distributor()
        distributor.observe(
            "user_presence_changed", self.user_presence_changed
        )

    @defer.inlineCallbacks
    def user_presence_changed(self, user, state):
        user_id = user.to_string()

        # until we have read receipts, pushers use this to reset a user's
        # badge counters to zero
        for p in self.pushers.values():
            if p.user_id == user_id:
                yield p.presence_changed(state)

>>>>>>> 40d97651
    @defer.inlineCallbacks
    def start(self):
        pushers = yield self.store.get_all_pushers()
        self._start_pushers(pushers)

    @defer.inlineCallbacks
    def add_pusher(self, user_id, access_token, profile_tag, kind, app_id,
                   app_display_name, device_display_name, pushkey, lang, data):
        # we try to create the pusher just to validate the config: it
        # will then get pulled out of the database,
        # recreated, added and started: this means we have only one
        # code path adding pushers.
        self._create_pusher({
            "user_name": user_id,
            "kind": kind,
            "profile_tag": profile_tag,
            "app_id": app_id,
            "app_display_name": app_display_name,
            "device_display_name": device_display_name,
            "pushkey": pushkey,
            "ts": self.hs.get_clock().time_msec(),
            "lang": lang,
            "data": data,
            "last_token": None,
            "last_success": None,
            "failing_since": None
        })
        yield self._add_pusher_to_store(
            user_id, access_token, profile_tag, kind, app_id,
            app_display_name, device_display_name,
            pushkey, lang, data
        )

    @defer.inlineCallbacks
    def remove_pushers_by_app_id_and_pushkey_not_user(self, app_id, pushkey,
                                                      not_user_id):
        to_remove = yield self.store.get_pushers_by_app_id_and_pushkey(
            app_id, pushkey
        )
        for p in to_remove:
            if p['user_name'] != not_user_id:
                logger.info(
                    "Removing pusher for app id %s, pushkey %s, user %s",
                    app_id, pushkey, p['user_name']
                )
                self.remove_pusher(p['app_id'], p['pushkey'], p['user_name'])

    @defer.inlineCallbacks
    def remove_pushers_by_user(self, user_id):
        all = yield self.store.get_all_pushers()
        logger.info(
            "Removing all pushers for user %s",
            user_id,
        )
        for p in all:
            if p['user_name'] == user_id:
                logger.info(
                    "Removing pusher for app id %s, pushkey %s, user %s",
                    p['app_id'], p['pushkey'], p['user_name']
                )
                self.remove_pusher(p['app_id'], p['pushkey'], p['user_name'])

    @defer.inlineCallbacks
    def _add_pusher_to_store(self, user_id, access_token, profile_tag, kind,
                             app_id, app_display_name, device_display_name,
                             pushkey, lang, data):
        yield self.store.add_pusher(
            user_id=user_id,
            access_token=access_token,
            profile_tag=profile_tag,
            kind=kind,
            app_id=app_id,
            app_display_name=app_display_name,
            device_display_name=device_display_name,
            pushkey=pushkey,
            pushkey_ts=self.hs.get_clock().time_msec(),
            lang=lang,
            data=data,
        )
        self._refresh_pusher(app_id, pushkey, user_id)

    def _create_pusher(self, pusherdict):
        if pusherdict['kind'] == 'http':
            return HttpPusher(
                self.hs,
                profile_tag=pusherdict['profile_tag'],
                user_id=pusherdict['user_name'],
                app_id=pusherdict['app_id'],
                app_display_name=pusherdict['app_display_name'],
                device_display_name=pusherdict['device_display_name'],
                pushkey=pusherdict['pushkey'],
                pushkey_ts=pusherdict['ts'],
                data=pusherdict['data'],
                last_token=pusherdict['last_token'],
                last_success=pusherdict['last_success'],
                failing_since=pusherdict['failing_since']
            )
        else:
            raise PusherConfigException(
                "Unknown pusher type '%s' for user %s" %
                (pusherdict['kind'], pusherdict['user_name'])
            )

    @defer.inlineCallbacks
    def _refresh_pusher(self, app_id, pushkey, user_id):
        resultlist = yield self.store.get_pushers_by_app_id_and_pushkey(
            app_id, pushkey
        )

        p = None
        for r in resultlist:
            if r['user_name'] == user_id:
                p = r

        if p:

            self._start_pushers([p])

    def _start_pushers(self, pushers):
        logger.info("Starting %d pushers", len(pushers))
        for pusherdict in pushers:
            try:
                p = self._create_pusher(pusherdict)
            except PusherConfigException:
                logger.exception("Couldn't start a pusher: caught PusherConfigException")
                continue
            if p:
                fullid = "%s:%s:%s" % (
                    pusherdict['app_id'],
                    pusherdict['pushkey'],
                    pusherdict['user_name']
                )
                if fullid in self.pushers:
                    self.pushers[fullid].stop()
                self.pushers[fullid] = p
                p.start()

        logger.info("Started pushers")

    @defer.inlineCallbacks
    def remove_pusher(self, app_id, pushkey, user_id):
        fullid = "%s:%s:%s" % (app_id, pushkey, user_id)
        if fullid in self.pushers:
            logger.info("Stopping pusher %s", fullid)
            self.pushers[fullid].stop()
            del self.pushers[fullid]
        yield self.store.delete_pusher_by_app_id_pushkey_user_id(
            app_id, pushkey, user_id
        )<|MERGE_RESOLUTION|>--- conflicted
+++ resolved
@@ -31,24 +31,6 @@
         self.pushers = {}
         self.last_pusher_started = -1
 
-<<<<<<< HEAD
-=======
-        distributor = self.hs.get_distributor()
-        distributor.observe(
-            "user_presence_changed", self.user_presence_changed
-        )
-
-    @defer.inlineCallbacks
-    def user_presence_changed(self, user, state):
-        user_id = user.to_string()
-
-        # until we have read receipts, pushers use this to reset a user's
-        # badge counters to zero
-        for p in self.pushers.values():
-            if p.user_id == user_id:
-                yield p.presence_changed(state)
-
->>>>>>> 40d97651
     @defer.inlineCallbacks
     def start(self):
         pushers = yield self.store.get_all_pushers()
