# -*- coding: utf-8 -*-
# Copyright 2017 Vector Creations Ltd
#
# Licensed under the Apache License, Version 2.0 (the "License");
# you may not use this file except in compliance with the License.
# You may obtain a copy of the License at
#
#     http://www.apache.org/licenses/LICENSE-2.0
#
# Unless required by applicable law or agreed to in writing, software
# distributed under the License is distributed on an "AS IS" BASIS,
# WITHOUT WARRANTIES OR CONDITIONS OF ANY KIND, either express or implied.
# See the License for the specific language governing permissions and
# limitations under the License.
"""This module contains the implementation of both the client and server
protocols.

The basic structure of the protocol is line based, where the initial word of
each line specifies the command. The rest of the line is parsed based on the
command. For example, the `RDATA` command is defined as::

    RDATA <stream_name> <token> <row_json>

(Note that `<row_json>` may contains spaces, but cannot contain newlines.)

Blank lines are ignored.

# Example

An example iteraction is shown below. Each line is prefixed with '>' or '<' to
indicate which side is sending, these are *not* included on the wire::

    * connection established *
    > SERVER localhost:8823
    > PING 1490197665618
    < NAME synapse.app.appservice
    < PING 1490197665618
    < REPLICATE events 1
    < REPLICATE backfill 1
    < REPLICATE caches 1
    > POSITION events 1
    > POSITION backfill 1
    > POSITION caches 1
    > RDATA caches 2 ["get_user_by_id",["@01register-user:localhost:8823"],1490197670513]
    > RDATA events 14 ["ev", ["$149019767112vOHxz:localhost:8823",
        "!AFDCvgApUmpdfVjIXm:localhost:8823","m.room.guest_access","",null]]
    < PING 1490197675618
    > ERROR server stopping
    * connection closed by server *
"""
import abc
import fcntl
import logging
import struct
from collections import defaultdict
from typing import Any, DefaultDict, Dict, List, Set, Tuple

from six import iteritems, iterkeys

from prometheus_client import Counter

from twisted.internet import defer
from twisted.protocols.basic import LineOnlyReceiver
from twisted.python.failure import Failure

from synapse.logging.context import make_deferred_yieldable, run_in_background
from synapse.metrics import LaterGauge
from synapse.metrics.background_process_metrics import run_as_background_process
from synapse.replication.tcp.commands import (
    COMMAND_MAP,
    VALID_CLIENT_COMMANDS,
    VALID_SERVER_COMMANDS,
    Command,
    ErrorCommand,
    NameCommand,
    PingCommand,
    PositionCommand,
    RdataCommand,
    RemoteServerUpCommand,
    ReplicateCommand,
    ServerCommand,
    SyncCommand,
    UserSyncCommand,
)
from synapse.replication.tcp.streams import STREAMS_MAP
from synapse.types import Collection
from synapse.util import Clock
from synapse.util.stringutils import random_string

connection_close_counter = Counter(
    "synapse_replication_tcp_protocol_close_reason", "", ["reason_type"]
)

# A list of all connected protocols. This allows us to send metrics about the
# connections.
connected_connections = []


logger = logging.getLogger(__name__)


PING_TIME = 5000
PING_TIMEOUT_MULTIPLIER = 5
PING_TIMEOUT_MS = PING_TIME * PING_TIMEOUT_MULTIPLIER


class ConnectionStates(object):
    CONNECTING = "connecting"
    ESTABLISHED = "established"
    PAUSED = "paused"
    CLOSED = "closed"


class BaseReplicationStreamProtocol(LineOnlyReceiver):
    """Base replication protocol shared between client and server.

    Reads lines (ignoring blank ones) and parses them into command classes,
    asserting that they are valid for the given direction, i.e. server commands
    are only sent by the server.

    On receiving a new command it calls `on_<COMMAND_NAME>` with the parsed
    command.

    It also sends `PING` periodically, and correctly times out remote connections
    (if they send a `PING` command)
    """

    delimiter = b"\n"

    # Valid commands we expect to receive
    VALID_INBOUND_COMMANDS = []  # type: Collection[str]

    # Valid commands we can send
    VALID_OUTBOUND_COMMANDS = []  # type: Collection[str]

    max_line_buffer = 10000

    def __init__(self, clock):
        self.clock = clock

        self.last_received_command = self.clock.time_msec()
        self.last_sent_command = 0
        self.time_we_closed = None  # When we requested the connection be closed

        self.received_ping = False  # Have we reecived a ping from the other side

        self.state = ConnectionStates.CONNECTING

        self.name = "anon"  # The name sent by a client.
        self.conn_id = random_string(5)  # To dedupe in case of name clashes.

        # List of pending commands to send once we've established the connection
        self.pending_commands = []  # type: List[Command]

        # The LoopingCall for sending pings.
        self._send_ping_loop = None

        self.inbound_commands_counter = defaultdict(int)  # type: DefaultDict[str, int]
        self.outbound_commands_counter = defaultdict(int)  # type: DefaultDict[str, int]

    def connectionMade(self):
        logger.info("[%s] Connection established", self.id())

        self.state = ConnectionStates.ESTABLISHED

        connected_connections.append(self)  # Register connection for metrics

        self.transport.registerProducer(self, True)  # For the *Producing callbacks

        self._send_pending_commands()

        # Starts sending pings
        self._send_ping_loop = self.clock.looping_call(self.send_ping, 5000)

        # Always send the initial PING so that the other side knows that they
        # can time us out.
        self.send_command(PingCommand(self.clock.time_msec()))

    def send_ping(self):
        """Periodically sends a ping and checks if we should close the connection
        due to the other side timing out.
        """
        now = self.clock.time_msec()

        if self.time_we_closed:
            if now - self.time_we_closed > PING_TIMEOUT_MS:
                logger.info(
                    "[%s] Failed to close connection gracefully, aborting", self.id()
                )
                self.transport.abortConnection()
        else:
            if now - self.last_sent_command >= PING_TIME:
                self.send_command(PingCommand(now))

            if (
                self.received_ping
                and now - self.last_received_command > PING_TIMEOUT_MS
            ):
                logger.info(
                    "[%s] Connection hasn't received command in %r ms. Closing.",
                    self.id(),
                    now - self.last_received_command,
                )
                self.send_error("ping timeout")

    def lineReceived(self, line):
        """Called when we've received a line
        """
        if line.strip() == "":
            # Ignore blank lines
            return

        line = line.decode("utf-8")
        cmd_name, rest_of_line = line.split(" ", 1)

        if cmd_name not in self.VALID_INBOUND_COMMANDS:
            logger.error("[%s] invalid command %s", self.id(), cmd_name)
            self.send_error("invalid command: %s", cmd_name)
            return

        self.last_received_command = self.clock.time_msec()

        self.inbound_commands_counter[cmd_name] = (
            self.inbound_commands_counter[cmd_name] + 1
        )

        cmd_cls = COMMAND_MAP[cmd_name]
        try:
            cmd = cmd_cls.from_line(rest_of_line)
        except Exception as e:
            logger.exception(
                "[%s] failed to parse line %r: %r", self.id(), cmd_name, rest_of_line
            )
            self.send_error(
                "failed to parse line for  %r: %r (%r):" % (cmd_name, e, rest_of_line)
            )
            return

        # Now lets try and call on_<CMD_NAME> function
        run_as_background_process(
            "replication-" + cmd.get_logcontext_id(), self.handle_command, cmd
        )

    async def handle_command(self, cmd: Command):
        """Handle a command we have received over the replication stream.

        By default delegates to on_<COMMAND>, which should return an awaitable.

        Args:
            cmd: received command
        """
        handler = getattr(self, "on_%s" % (cmd.NAME,))
        await handler(cmd)

    def close(self):
        logger.warning("[%s] Closing connection", self.id())
        self.time_we_closed = self.clock.time_msec()
        self.transport.loseConnection()
        self.on_connection_closed()

    def send_error(self, error_string, *args):
        """Send an error to remote and close the connection.
        """
        self.send_command(ErrorCommand(error_string % args))
        self.close()

    def send_command(self, cmd, do_buffer=True):
        """Send a command if connection has been established.

        Args:
            cmd (Command)
            do_buffer (bool): Whether to buffer the message or always attempt
                to send the command. This is mostly used to send an error
                message if we're about to close the connection due our buffers
                becoming full.
        """
        if self.state == ConnectionStates.CLOSED:
            logger.debug("[%s] Not sending, connection closed", self.id())
            return

        if do_buffer and self.state != ConnectionStates.ESTABLISHED:
            self._queue_command(cmd)
            return

        self.outbound_commands_counter[cmd.NAME] = (
            self.outbound_commands_counter[cmd.NAME] + 1
        )
        string = "%s %s" % (cmd.NAME, cmd.to_line())
        if "\n" in string:
            raise Exception("Unexpected newline in command: %r", string)

        encoded_string = string.encode("utf-8")

        if len(encoded_string) > self.MAX_LENGTH:
            raise Exception(
                "Failed to send command %s as too long (%d > %d)"
                % (cmd.NAME, len(encoded_string), self.MAX_LENGTH)
            )

        self.sendLine(encoded_string)

        self.last_sent_command = self.clock.time_msec()

    def _queue_command(self, cmd):
        """Queue the command until the connection is ready to write to again.
        """
        logger.debug("[%s] Queing as conn %r, cmd: %r", self.id(), self.state, cmd)
        self.pending_commands.append(cmd)

        if len(self.pending_commands) > self.max_line_buffer:
            # The other side is failing to keep up and out buffers are becoming
            # full, so lets close the connection.
            # XXX: should we squawk more loudly?
            logger.error("[%s] Remote failed to keep up", self.id())
            self.send_command(ErrorCommand("Failed to keep up"), do_buffer=False)
            self.close()

    def _send_pending_commands(self):
        """Send any queued commandes
        """
        pending = self.pending_commands
        self.pending_commands = []
        for cmd in pending:
            self.send_command(cmd)

    async def on_PING(self, line):
        self.received_ping = True

    async def on_ERROR(self, cmd):
        logger.error("[%s] Remote reported error: %r", self.id(), cmd.data)

    def pauseProducing(self):
        """This is called when both the kernel send buffer and the twisted
        tcp connection send buffers have become full.

        We don't actually have any control over those sizes, so we buffer some
        commands ourselves before knifing the connection due to the remote
        failing to keep up.
        """
        logger.info("[%s] Pause producing", self.id())
        self.state = ConnectionStates.PAUSED

    def resumeProducing(self):
        """The remote has caught up after we started buffering!
        """
        logger.info("[%s] Resume producing", self.id())
        self.state = ConnectionStates.ESTABLISHED
        self._send_pending_commands()

    def stopProducing(self):
        """We're never going to send any more data (normally because either
        we or the remote has closed the connection)
        """
        logger.info("[%s] Stop producing", self.id())
        self.on_connection_closed()

    def connectionLost(self, reason):
        logger.info("[%s] Replication connection closed: %r", self.id(), reason)
        if isinstance(reason, Failure):
            connection_close_counter.labels(reason.type.__name__).inc()
        else:
            connection_close_counter.labels(reason.__class__.__name__).inc()

        try:
            # Remove us from list of connections to be monitored
            connected_connections.remove(self)
        except ValueError:
            pass

        # Stop the looping call sending pings.
        if self._send_ping_loop and self._send_ping_loop.running:
            self._send_ping_loop.stop()

        self.on_connection_closed()

    def on_connection_closed(self):
        logger.info("[%s] Connection was closed", self.id())

        self.state = ConnectionStates.CLOSED
        self.pending_commands = []

        if self.transport:
            self.transport.unregisterProducer()

    def __str__(self):
        addr = None
        if self.transport:
            addr = str(self.transport.getPeer())
        return "ReplicationConnection<name=%s,conn_id=%s,addr=%s>" % (
            self.name,
            self.conn_id,
            addr,
        )

    def id(self):
        return "%s-%s" % (self.name, self.conn_id)

    def lineLengthExceeded(self, line):
        """Called when we receive a line that is above the maximum line length
        """
        self.send_error("Line length exceeded")


class ServerReplicationStreamProtocol(BaseReplicationStreamProtocol):
    VALID_INBOUND_COMMANDS = VALID_CLIENT_COMMANDS
    VALID_OUTBOUND_COMMANDS = VALID_SERVER_COMMANDS

    def __init__(self, server_name, clock, streamer):
        BaseReplicationStreamProtocol.__init__(self, clock)  # Old style class

        self.server_name = server_name
        self.streamer = streamer

        # The streams the client has subscribed to and is up to date with
        self.replication_streams = set()  # type: Set[str]

        # The streams the client is currently subscribing to.
        self.connecting_streams = set()  # type:  Set[str]

        # Map from stream name to list of updates to send once we've finished
        # subscribing the client to the stream.
        self.pending_rdata = {}  # type: Dict[str, List[Tuple[int, Any]]]

    def connectionMade(self):
        self.send_command(ServerCommand(self.server_name))
        BaseReplicationStreamProtocol.connectionMade(self)
        self.streamer.new_connection(self)

    async def on_NAME(self, cmd):
        logger.info("[%s] Renamed to %r", self.id(), cmd.data)
        self.name = cmd.data

    async def on_USER_SYNC(self, cmd):
        await self.streamer.on_user_sync(
            self.conn_id, cmd.user_id, cmd.is_syncing, cmd.last_sync_ms
        )

    async def on_REPLICATE(self, cmd):
        stream_name = cmd.stream_name
        token = cmd.token

        if stream_name == "ALL":
            # Subscribe to all streams we're publishing to.
            deferreds = [
                run_in_background(self.subscribe_to_stream, stream, token)
                for stream in iterkeys(self.streamer.streams_by_name)
            ]

            await make_deferred_yieldable(
                defer.gatherResults(deferreds, consumeErrors=True)
            )
        else:
            await self.subscribe_to_stream(stream_name, token)

    async def on_FEDERATION_ACK(self, cmd):
        self.streamer.federation_ack(cmd.token)

    async def on_REMOVE_PUSHER(self, cmd):
        await self.streamer.on_remove_pusher(cmd.app_id, cmd.push_key, cmd.user_id)

    async def on_INVALIDATE_CACHE(self, cmd):
        self.streamer.on_invalidate_cache(cmd.cache_func, cmd.keys)

<<<<<<< HEAD
    async def on_REMOTE_SERVER_UP(self, cmd: RemoteServerUpCommand):
        self.streamer.on_remote_server_up(cmd.data)

    def on_USER_IP(self, cmd):
        return self.streamer.on_user_ip(
=======
    async def on_USER_IP(self, cmd):
        self.streamer.on_user_ip(
>>>>>>> d386f2f3
            cmd.user_id,
            cmd.access_token,
            cmd.ip,
            cmd.user_agent,
            cmd.device_id,
            cmd.last_seen,
        )

    async def subscribe_to_stream(self, stream_name, token):
        """Subscribe the remote to a stream.

        This invloves checking if they've missed anything and sending those
        updates down if they have. During that time new updates for the stream
        are queued and sent once we've sent down any missed updates.
        """
        self.replication_streams.discard(stream_name)
        self.connecting_streams.add(stream_name)

        try:
            # Get missing updates
            updates, current_token = await self.streamer.get_stream_updates(
                stream_name, token
            )

            # Send all the missing updates
            for update in updates:
                token, row = update[0], update[1]
                self.send_command(RdataCommand(stream_name, token, row))

            # We send a POSITION command to ensure that they have an up to
            # date token (especially useful if we didn't send any updates
            # above)
            self.send_command(PositionCommand(stream_name, current_token))

            # Now we can send any updates that came in while we were subscribing
            pending_rdata = self.pending_rdata.pop(stream_name, [])
            updates = []
            for token, update in pending_rdata:
                # If the token is null, it is part of a batch update. Batches
                # are multiple updates that share a single token. To denote
                # this, the token is set to None for all tokens in the batch
                # except for the last. If we find a None token, we keep looking
                # through tokens until we find one that is not None and then
                # process all previous updates in the batch as if they had the
                # final token.
                if token is None:
                    # Store this update as part of a batch
                    updates.append(update)
                    continue

                if token <= current_token:
                    # This update or batch of updates is older than
                    # current_token, dismiss it
                    updates = []
                    continue

                updates.append(update)

                # Send all updates that are part of this batch with the
                # found token
                for update in updates:
                    self.send_command(RdataCommand(stream_name, token, update))

                # Clear stored updates
                updates = []

            # They're now fully subscribed
            self.replication_streams.add(stream_name)
        except Exception as e:
            logger.exception("[%s] Failed to handle REPLICATE command", self.id())
            self.send_error("failed to handle replicate: %r", e)
        finally:
            self.connecting_streams.discard(stream_name)

    def stream_update(self, stream_name, token, data):
        """Called when a new update is available to stream to clients.

        We need to check if the client is interested in the stream or not
        """
        if stream_name in self.replication_streams:
            # The client is subscribed to the stream
            self.send_command(RdataCommand(stream_name, token, data))
        elif stream_name in self.connecting_streams:
            # The client is being subscribed to the stream
            logger.debug("[%s] Queuing RDATA %r %r", self.id(), stream_name, token)
            self.pending_rdata.setdefault(stream_name, []).append((token, data))
        else:
            # The client isn't subscribed
            logger.debug("[%s] Dropping RDATA %r %r", self.id(), stream_name, token)

    def send_sync(self, data):
        self.send_command(SyncCommand(data))

    def send_remote_server_up(self, server: str):
        self.send_command(RemoteServerUpCommand(server))

    def on_connection_closed(self):
        BaseReplicationStreamProtocol.on_connection_closed(self)
        self.streamer.lost_connection(self)


class AbstractReplicationClientHandler(metaclass=abc.ABCMeta):
    """
    The interface for the handler that should be passed to
    ClientReplicationStreamProtocol
    """

    @abc.abstractmethod
    async def on_rdata(self, stream_name, token, rows):
        """Called to handle a batch of replication data with a given stream token.

        Args:
            stream_name (str): name of the replication stream for this batch of rows
            token (int): stream token for this batch of rows
            rows (list): a list of Stream.ROW_TYPE objects as returned by
                Stream.parse_row.
        """
        raise NotImplementedError()

    @abc.abstractmethod
    async def on_position(self, stream_name, token):
        """Called when we get new position data."""
        raise NotImplementedError()

    @abc.abstractmethod
    def on_sync(self, data):
        """Called when get a new SYNC command."""
        raise NotImplementedError()

    @abc.abstractmethod
    async def on_remote_server_up(self, server: str):
        """Called when get a new REMOTE_SERVER_UP command."""
        raise NotImplementedError()

    @abc.abstractmethod
    def get_streams_to_replicate(self):
        """Called when a new connection has been established and we need to
        subscribe to streams.

        Returns:
            map from stream name to the most recent update we have for
            that stream (ie, the point we want to start replicating from)
        """
        raise NotImplementedError()

    @abc.abstractmethod
    def get_currently_syncing_users(self):
        """Get the list of currently syncing users (if any). This is called
        when a connection has been established and we need to send the
        currently syncing users."""
        raise NotImplementedError()

    @abc.abstractmethod
    def update_connection(self, connection):
        """Called when a connection has been established (or lost with None).
        """
        raise NotImplementedError()

    @abc.abstractmethod
    def finished_connecting(self):
        """Called when we have successfully subscribed and caught up to all
        streams we're interested in.
        """
        raise NotImplementedError()


class ClientReplicationStreamProtocol(BaseReplicationStreamProtocol):
    VALID_INBOUND_COMMANDS = VALID_SERVER_COMMANDS
    VALID_OUTBOUND_COMMANDS = VALID_CLIENT_COMMANDS

    def __init__(
        self,
        client_name: str,
        server_name: str,
        clock: Clock,
        handler: AbstractReplicationClientHandler,
    ):
        BaseReplicationStreamProtocol.__init__(self, clock)

        self.client_name = client_name
        self.server_name = server_name
        self.handler = handler

        # Set of stream names that have been subscribe to, but haven't yet
        # caught up with. This is used to track when the client has been fully
        # connected to the remote.
        self.streams_connecting = set()  # type: Set[str]

        # Map of stream to batched updates. See RdataCommand for info on how
        # batching works.
        self.pending_batches = {}  # type: Dict[str, Any]

    def connectionMade(self):
        self.send_command(NameCommand(self.client_name))
        BaseReplicationStreamProtocol.connectionMade(self)

        # Once we've connected subscribe to the necessary streams
        for stream_name, token in iteritems(self.handler.get_streams_to_replicate()):
            self.replicate(stream_name, token)

        # Tell the server if we have any users currently syncing (should only
        # happen on synchrotrons)
        currently_syncing = self.handler.get_currently_syncing_users()
        now = self.clock.time_msec()
        for user_id in currently_syncing:
            self.send_command(UserSyncCommand(user_id, True, now))

        # We've now finished connecting to so inform the client handler
        self.handler.update_connection(self)

        # This will happen if we don't actually subscribe to any streams
        if not self.streams_connecting:
            self.handler.finished_connecting()

    async def on_SERVER(self, cmd):
        if cmd.data != self.server_name:
            logger.error("[%s] Connected to wrong remote: %r", self.id(), cmd.data)
            self.send_error("Wrong remote")

    async def on_RDATA(self, cmd):
        stream_name = cmd.stream_name
        inbound_rdata_count.labels(stream_name).inc()

        try:
            row = STREAMS_MAP[stream_name].parse_row(cmd.row)
        except Exception:
            logger.exception(
                "[%s] Failed to parse RDATA: %r %r", self.id(), stream_name, cmd.row
            )
            raise

        if cmd.token is None:
            # I.e. this is part of a batch of updates for this stream. Batch
            # until we get an update for the stream with a non None token
            self.pending_batches.setdefault(stream_name, []).append(row)
        else:
            # Check if this is the last of a batch of updates
            rows = self.pending_batches.pop(stream_name, [])
            rows.append(row)
            await self.handler.on_rdata(stream_name, cmd.token, rows)

    async def on_POSITION(self, cmd):
        # When we get a `POSITION` command it means we've finished getting
        # missing updates for the given stream, and are now up to date.
        self.streams_connecting.discard(cmd.stream_name)
        if not self.streams_connecting:
            self.handler.finished_connecting()

        await self.handler.on_position(cmd.stream_name, cmd.token)

    async def on_SYNC(self, cmd):
        self.handler.on_sync(cmd.data)

    async def on_REMOTE_SERVER_UP(self, cmd: RemoteServerUpCommand):
        self.handler.on_remote_server_up(cmd.data)

    def replicate(self, stream_name, token):
        """Send the subscription request to the server
        """
        if stream_name not in STREAMS_MAP:
            raise Exception("Invalid stream name %r" % (stream_name,))

        logger.info(
            "[%s] Subscribing to replication stream: %r from %r",
            self.id(),
            stream_name,
            token,
        )

        self.streams_connecting.add(stream_name)

        self.send_command(ReplicateCommand(stream_name, token))

    def on_connection_closed(self):
        BaseReplicationStreamProtocol.on_connection_closed(self)
        self.handler.update_connection(None)


# The following simply registers metrics for the replication connections

pending_commands = LaterGauge(
    "synapse_replication_tcp_protocol_pending_commands",
    "",
    ["name"],
    lambda: {(p.name,): len(p.pending_commands) for p in connected_connections},
)


def transport_buffer_size(protocol):
    if protocol.transport:
        size = len(protocol.transport.dataBuffer) + protocol.transport._tempDataLen
        return size
    return 0


transport_send_buffer = LaterGauge(
    "synapse_replication_tcp_protocol_transport_send_buffer",
    "",
    ["name"],
    lambda: {(p.name,): transport_buffer_size(p) for p in connected_connections},
)


def transport_kernel_read_buffer_size(protocol, read=True):
    SIOCINQ = 0x541B
    SIOCOUTQ = 0x5411

    if protocol.transport:
        fileno = protocol.transport.getHandle().fileno()
        if read:
            op = SIOCINQ
        else:
            op = SIOCOUTQ
        size = struct.unpack("I", fcntl.ioctl(fileno, op, b"\0\0\0\0"))[0]
        return size
    return 0


tcp_transport_kernel_send_buffer = LaterGauge(
    "synapse_replication_tcp_protocol_transport_kernel_send_buffer",
    "",
    ["name"],
    lambda: {
        (p.name,): transport_kernel_read_buffer_size(p, False)
        for p in connected_connections
    },
)


tcp_transport_kernel_read_buffer = LaterGauge(
    "synapse_replication_tcp_protocol_transport_kernel_read_buffer",
    "",
    ["name"],
    lambda: {
        (p.name,): transport_kernel_read_buffer_size(p, True)
        for p in connected_connections
    },
)


tcp_inbound_commands = LaterGauge(
    "synapse_replication_tcp_protocol_inbound_commands",
    "",
    ["command", "name"],
    lambda: {
        (k, p.name): count
        for p in connected_connections
        for k, count in iteritems(p.inbound_commands_counter)
    },
)

tcp_outbound_commands = LaterGauge(
    "synapse_replication_tcp_protocol_outbound_commands",
    "",
    ["command", "name"],
    lambda: {
        (k, p.name): count
        for p in connected_connections
        for k, count in iteritems(p.outbound_commands_counter)
    },
)

# number of updates received for each RDATA stream
inbound_rdata_count = Counter(
    "synapse_replication_tcp_protocol_inbound_rdata_count", "", ["stream_name"]
)<|MERGE_RESOLUTION|>--- conflicted
+++ resolved
@@ -461,16 +461,11 @@
     async def on_INVALIDATE_CACHE(self, cmd):
         self.streamer.on_invalidate_cache(cmd.cache_func, cmd.keys)
 
-<<<<<<< HEAD
     async def on_REMOTE_SERVER_UP(self, cmd: RemoteServerUpCommand):
         self.streamer.on_remote_server_up(cmd.data)
 
-    def on_USER_IP(self, cmd):
-        return self.streamer.on_user_ip(
-=======
     async def on_USER_IP(self, cmd):
         self.streamer.on_user_ip(
->>>>>>> d386f2f3
             cmd.user_id,
             cmd.access_token,
             cmd.ip,
