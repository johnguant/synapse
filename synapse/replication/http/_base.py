--- conflicted
+++ resolved
@@ -28,15 +28,11 @@
     RequestSendFailed,
     SynapseError,
 )
-<<<<<<< HEAD
 from synapse.logging.opentracing import (
     inject_active_span_byte_dict,
     trace,
     trace_servlet,
 )
-=======
-from synapse.logging.opentracing import inject_active_span_byte_dict, trace_servlet
->>>>>>> 1a6ae333
 from synapse.util.caches.response_cache import ResponseCache
 from synapse.util.stringutils import random_string
 
@@ -221,14 +217,7 @@
         # We don't let register paths trace this servlet using the default tracing
         # options because we wish to extract the context explicitly.
         http_server.register_paths(
-<<<<<<< HEAD
-            method,
-            [pattern],
-            trace_servlet(self.__class__.__name__, extract_context=True)(handler),
-            self.__class__.__name__,
-=======
             method, [pattern], handler, self.__class__.__name__, trace=False
->>>>>>> 1a6ae333
         )
 
     def _cached_handler(self, request, txn_id, **kwargs):
