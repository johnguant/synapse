--- conflicted
+++ resolved
@@ -324,22 +324,13 @@
     def _with_authentication(self, handler):
         @defer.inlineCallbacks
         def new_handler(request, *args, **kwargs):
-<<<<<<< HEAD
-            (origin, content) = yield self._authenticate_request(request)
-            try:
-=======
             try:
                 (origin, content) = yield self._authenticate_request(request)
->>>>>>> 15be1816
                 response = yield handler(
                     origin, content, request.args, *args, **kwargs
                 )
             except:
-<<<<<<< HEAD
-                logger.exception("Callback failed")
-=======
                 logger.exception("_authenticate_request failed")
->>>>>>> 15be1816
                 raise
             defer.returnValue(response)
         return new_handler
