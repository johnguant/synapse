--- conflicted
+++ resolved
@@ -35,11 +35,7 @@
     TCP4ClientEndpoint,
     TCP6ClientEndpoint,
 )
-<<<<<<< HEAD
-from twisted.internet.interfaces import IPushProducer
-=======
 from twisted.internet.interfaces import IPushProducer, ITransport
->>>>>>> 9eebd460
 from twisted.internet.protocol import Factory, Protocol
 from twisted.logger import FileLogObserver, ILogObserver, Logger
 
@@ -157,32 +153,6 @@
 @attr.s
 @implementer(IPushProducer)
 class LogProducer(object):
-<<<<<<< HEAD
-
-    _buffer = attr.ib()
-    _transport = attr.ib()
-    paused = attr.ib(default=False)
-
-    def pauseProducing(self):
-        self.paused = True
-
-    def stopProducing(self):
-        self.paused = True
-        self._buffer = None
-
-    def resumeProducing(self):
-        self.paused = False
-
-        while self.paused is False and (self._buffer and self._transport.connected):
-            try:
-                event = self._buffer.popleft()
-                self._transport.write(_encoder.encode(event).encode("utf8"))
-                self._transport.write(b"\n")
-            except Exception:
-                import traceback
-
-                traceback.print_exc(file=sys.__stderr__)
-=======
     """
     An IPushProducer that writes logs from its buffer to its transport when it
     is resumed.
@@ -216,7 +186,6 @@
                 # and break out of the while.
                 traceback.print_exc(file=sys.__stderr__)
                 break
->>>>>>> 9eebd460
 
 
 @attr.s
@@ -240,11 +209,7 @@
     _buffer = attr.ib(default=attr.Factory(deque), type=deque)
     _connection_waiter = attr.ib(default=None, type=Optional[Deferred])
     _logger = attr.ib(default=attr.Factory(Logger))
-<<<<<<< HEAD
-    _producer = attr.ib(default=None)
-=======
     _producer = attr.ib(default=None, type=Optional[LogProducer])
->>>>>>> 9eebd460
 
     def start(self) -> None:
 
@@ -270,45 +235,13 @@
     def stop(self):
         self._service.stopService()
 
-<<<<<<< HEAD
-    def _write_loop(self) -> None:
-=======
     def _connect(self) -> None:
->>>>>>> 9eebd460
         """
         Triggers an attempt to connect then write to the remote if not already writing.
         """
         if self._connection_waiter:
             return
 
-<<<<<<< HEAD
-        if self._producer and self._producer._transport.connected:
-            self._producer.resumeProducing()
-            return
-
-        self._writer = self._service.whenConnected()
-
-        @self._writer.addErrback
-        def fail(r):
-            r.printTraceback(file=sys.__stderr__)
-            self._writer = None
-            self.hs.get_reactor().callLater(1, self._write_loop)
-            return
-
-        @self._writer.addCallback
-        def writer(r):
-            def connectionLost(_self, reason):
-                self._producer.pauseProducing()
-                self._producer = None
-                self.hs.get_reactor().callLater(1, self._write_loop)
-
-            self._producer = LogProducer(self._buffer, r.transport)
-            r.transport.registerProducer(self._producer, True)
-            self._producer.resumeProducing()
-
-            self._writer = False
-            self.hs.get_reactor().callLater(1, self._write_loop)
-=======
         self._connection_waiter = self._service.whenConnected(failAfterFailures=1)
 
         @self._connection_waiter.addErrback
@@ -334,7 +267,6 @@
             r.transport.registerProducer(self._producer, True)
             self._producer.resumeProducing()
             self._connection_waiter = None
->>>>>>> 9eebd460
 
     def _handle_pressure(self) -> None:
         """
