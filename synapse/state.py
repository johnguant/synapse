# -*- coding: utf-8 -*-
# Copyright 2014-2016 OpenMarket Ltd
#
# Licensed under the Apache License, Version 2.0 (the "License");
# you may not use this file except in compliance with the License.
# You may obtain a copy of the License at
#
#     http://www.apache.org/licenses/LICENSE-2.0
#
# Unless required by applicable law or agreed to in writing, software
# distributed under the License is distributed on an "AS IS" BASIS,
# WITHOUT WARRANTIES OR CONDITIONS OF ANY KIND, either express or implied.
# See the License for the specific language governing permissions and
# limitations under the License.


from twisted.internet import defer

from synapse.util.logutils import log_function
from synapse.util.caches.expiringcache import ExpiringCache
from synapse.util.metrics import Measure
from synapse.api.constants import EventTypes
from synapse.api.errors import AuthError
from synapse.api.auth import AuthEventTypes
from synapse.events.snapshot import EventContext
from synapse.util.async import Linearizer

from collections import namedtuple

import logging
import hashlib
import os

logger = logging.getLogger(__name__)


KeyStateTuple = namedtuple("KeyStateTuple", ("context", "type", "state_key"))


CACHE_SIZE_FACTOR = float(os.environ.get("SYNAPSE_CACHE_FACTOR", 0.1))


SIZE_OF_CACHE = int(1000 * CACHE_SIZE_FACTOR)
EVICTION_TIMEOUT_SECONDS = 60 * 60


_NEXT_STATE_ID = 1


def _gen_state_id():
    global _NEXT_STATE_ID
    s = "X%d" % (_NEXT_STATE_ID,)
    _NEXT_STATE_ID += 1
    return s


class _StateCacheEntry(object):
    __slots__ = ["state", "state_group", "state_id", "prev_group", "delta_ids"]

    def __init__(self, state, state_group, prev_group=None, delta_ids=None):
        self.state = state
        self.state_group = state_group

        self.prev_group = prev_group
        self.delta_ids = delta_ids

        # The `state_id` is a unique ID we generate that can be used as ID for
        # this collection of state. Usually this would be the same as the
        # state group, but on worker instances we can't generate a new state
        # group each time we resolve state, so we generate a separate one that
        # isn't persisted and is used solely for caches.
        # `state_id` is either a state_group (and so an int) or a string. This
        # ensures we don't accidentally persist a state_id as a stateg_group
        if state_group:
            self.state_id = state_group
        else:
            self.state_id = _gen_state_id()


class StateHandler(object):
    """ Responsible for doing state conflict resolution.
    """

    def __init__(self, hs):
        self.clock = hs.get_clock()
        self.store = hs.get_datastore()
        self.hs = hs

        # dict of set of event_ids -> _StateCacheEntry.
        self._state_cache = None
        self.resolve_linearizer = Linearizer()

    def start_caching(self):
        logger.debug("start_caching")

        self._state_cache = ExpiringCache(
            cache_name="state_cache",
            clock=self.clock,
            max_len=SIZE_OF_CACHE,
            expiry_ms=EVICTION_TIMEOUT_SECONDS * 1000,
            reset_expiry_on_get=True,
        )

        self._state_cache.start()

    @defer.inlineCallbacks
    def get_current_state(self, room_id, event_type=None, state_key="",
                          latest_event_ids=None):
        """ Retrieves the current state for the room. This is done by
        calling `get_latest_events_in_room` to get the leading edges of the
        event graph and then resolving any of the state conflicts.

        This is equivalent to getting the state of an event that were to send
        next before receiving any new events.

        If `event_type` is specified, then the method returns only the one
        event (or None) with that `event_type` and `state_key`.

        Returns:
            map from (type, state_key) to event
        """
        if not latest_event_ids:
            latest_event_ids = yield self.store.get_latest_event_ids_in_room(room_id)

        ret = yield self.resolve_state_groups(room_id, latest_event_ids)
        state = ret.state

        if event_type:
            event_id = state.get((event_type, state_key))
            event = None
            if event_id:
                event = yield self.store.get_event(event_id, allow_none=True)
            defer.returnValue(event)
            return

        state_map = yield self.store.get_events(state.values(), get_prev_content=False)
        state = {
            key: state_map[e_id] for key, e_id in state.items() if e_id in state_map
        }

        defer.returnValue(state)

    @defer.inlineCallbacks
    def get_current_state_ids(self, room_id, event_type=None, state_key="",
                              latest_event_ids=None):
        if not latest_event_ids:
            latest_event_ids = yield self.store.get_latest_event_ids_in_room(room_id)

        ret = yield self.resolve_state_groups(room_id, latest_event_ids)
        state = ret.state

        if event_type:
            defer.returnValue(state.get((event_type, state_key)))
            return

        defer.returnValue(state)

    @defer.inlineCallbacks
    def get_current_user_in_room(self, room_id):
        latest_event_ids = yield self.store.get_latest_event_ids_in_room(room_id)
        entry = yield self.resolve_state_groups(room_id, latest_event_ids)
        joined_users = yield self.store.get_joined_users_from_state(
            room_id, entry.state_id, entry.state
        )
        defer.returnValue(joined_users)

    @defer.inlineCallbacks
    def compute_event_context(self, event, old_state=None):
        """ Fills out the context with the `current state` of the graph. The
        `current state` here is defined to be the state of the event graph
        just before the event - i.e. it never includes `event`

        If `event` has `auth_events` then this will also fill out the
        `auth_events` field on `context` from the `current_state`.

        Args:
            event (EventBase)
        Returns:
            an EventContext
        """
        context = EventContext()

        if event.internal_metadata.is_outlier():
            # If this is an outlier, then we know it shouldn't have any current
            # state. Certainly store.get_current_state won't return any, and
            # persisting the event won't store the state group.
            if old_state:
                context.prev_state_ids = {
                    (s.type, s.state_key): s.event_id for s in old_state
                }
                if event.is_state():
                    context.current_state_events = dict(context.prev_state_ids)
                    key = (event.type, event.state_key)
                    context.current_state_events[key] = event.event_id
                else:
                    context.current_state_events = context.prev_state_ids
            else:
                context.current_state_ids = {}
                context.prev_state_ids = {}
            context.prev_state_events = []
            context.state_group = self.store.get_next_state_group()
            defer.returnValue(context)

        if old_state:
            context.prev_state_ids = {
                (s.type, s.state_key): s.event_id for s in old_state
            }
            context.state_group = self.store.get_next_state_group()

            if event.is_state():
                key = (event.type, event.state_key)
                if key in context.prev_state_ids:
                    replaces = context.prev_state_ids[key]
                    if replaces != event.event_id:  # Paranoia check
                        event.unsigned["replaces_state"] = replaces
                context.current_state_ids = dict(context.prev_state_ids)
                context.current_state_ids[key] = event.event_id
            else:
                context.current_state_ids = context.prev_state_ids

            context.prev_state_events = []
            defer.returnValue(context)

        if event.is_state():
            entry = yield self.resolve_state_groups(
                event.room_id, [e for e, _ in event.prev_events],
                event_type=event.type,
                state_key=event.state_key,
            )
        else:
            entry = yield self.resolve_state_groups(
                event.room_id, [e for e, _ in event.prev_events],
            )

        curr_state = entry.state

        context.prev_state_ids = curr_state
        if event.is_state():
            context.state_group = self.store.get_next_state_group()
        else:
            if entry.state_group is None:
                entry.state_group = self.store.get_next_state_group()
                entry.state_id = entry.state_group
            context.state_group = entry.state_group

        if event.is_state():
            key = (event.type, event.state_key)
            if key in context.prev_state_ids:
                replaces = context.prev_state_ids[key]
                event.unsigned["replaces_state"] = replaces

            context.current_state_ids = dict(context.prev_state_ids)
            context.current_state_ids[key] = event.event_id

            context.prev_group = entry.prev_group
            context.delta_ids = entry.delta_ids
            if context.delta_ids is not None:
                context.delta_ids[key] = event.event_id
        else:
            context.current_state_ids = context.prev_state_ids

            context.prev_group = entry.prev_group
            context.delta_ids = entry.delta_ids

        context.prev_state_events = []
        defer.returnValue(context)

    @defer.inlineCallbacks
    @log_function
    def resolve_state_groups(self, room_id, event_ids, event_type=None, state_key=""):
        """ Given a list of event_ids this method fetches the state at each
        event, resolves conflicts between them and returns them.

        Returns:
            a Deferred tuple of (`state_group`, `state`, `prev_state`).
            `state_group` is the name of a state group if one and only one is
            involved. `state` is a map from (type, state_key) to event, and
            `prev_state` is a list of event ids.
        """
        logger.debug("resolve_state_groups event_ids %s", event_ids)

        state_groups_ids = yield self.store.get_state_groups_ids(
            room_id, event_ids
        )

        logger.debug(
            "resolve_state_groups state_groups %s",
            state_groups_ids.keys()
        )

        group_names = frozenset(state_groups_ids.keys())
        if len(group_names) == 1:
            name, state_list = state_groups_ids.items().pop()

            defer.returnValue(_StateCacheEntry(
                state=state_list,
                state_group=name,
                prev_group=name,
                delta_ids={},
            ))

        with (yield self.resolve_linearizer.queue(group_names)):
            if self._state_cache is not None:
                cache = self._state_cache.get(group_names, None)
                if cache:
                    defer.returnValue(cache)

            logger.info(
                "Resolving state for %s with %d groups", room_id, len(state_groups_ids)
            )

            state = {}
            for st in state_groups_ids.values():
                for key, e_id in st.items():
                    state.setdefault(key, set()).add(e_id)

            conflicted_state = {
                k: list(v)
                for k, v in state.items()
                if len(v) > 1
            }

<<<<<<< HEAD
        state_group = None
        new_state_event_ids = frozenset(new_state.values())
        for sg, events in state_groups_ids.items():
            if new_state_event_ids == frozenset(e_id for e_id in events):
                state_group = sg
                break

        if state_group is None:
            # Worker instances don't have access to this method, but we want
            # to set the state_group on the main instance to increase cache
            # hits.
            if hasattr(self.store, "get_next_state_group"):
                state_group = self.store.get_next_state_group()

        prev_group = None
        delta_ids = None
        for old_group, old_ids in state_groups_ids.items():
            if not set(new_state.iterkeys()) - set(old_ids.iterkeys()):
                n_delta_ids = {
                    k: v
                    for k, v in new_state.items()
                    if old_ids.get(k) != v
                }
                if not delta_ids or len(n_delta_ids) < len(delta_ids):
                    prev_group = old_group
                    delta_ids = n_delta_ids

        cache = _StateCacheEntry(
            state=new_state,
            state_group=state_group,
            prev_group=prev_group,
            delta_ids=delta_ids,
        )
=======
            if conflicted_state:
                logger.info("Resolving conflicted state for %r", room_id)
                state_map = yield self.store.get_events(
                    [e_id for st in state_groups_ids.values() for e_id in st.values()],
                    get_prev_content=False
                )
                state_sets = [
                    [state_map[e_id] for key, e_id in st.items() if e_id in state_map]
                    for st in state_groups_ids.values()
                ]
                new_state, _ = self._resolve_events(
                    state_sets, event_type, state_key
                )
                new_state = {
                    key: e.event_id for key, e in new_state.items()
                }
            else:
                new_state = {
                    key: e_ids.pop() for key, e_ids in state.items()
                }

            state_group = None
            new_state_event_ids = frozenset(new_state.values())
            for sg, events in state_groups_ids.items():
                if new_state_event_ids == frozenset(e_id for e_id in events):
                    state_group = sg
                    break
            if state_group is None:
                # Worker instances don't have access to this method, but we want
                # to set the state_group on the main instance to increase cache
                # hits.
                if hasattr(self.store, "get_next_state_group"):
                    state_group = self.store.get_next_state_group()

            cache = _StateCacheEntry(
                state=new_state,
                state_group=state_group,
            )
>>>>>>> c1c38da5

            if self._state_cache is not None:
                self._state_cache[group_names] = cache

            defer.returnValue(cache)

    def resolve_events(self, state_sets, event):
        logger.info(
            "Resolving state for %s with %d groups", event.room_id, len(state_sets)
        )
        if event.is_state():
            return self._resolve_events(
                state_sets, event.type, event.state_key
            )
        else:
            return self._resolve_events(state_sets)

    def _resolve_events(self, state_sets, event_type=None, state_key=""):
        """
        Returns
            (dict[(str, str), synapse.events.FrozenEvent], list[str]): a tuple
            (new_state, prev_states). new_state is a map from (type, state_key)
            to event. prev_states is a list of event_ids.
        """
        with Measure(self.clock, "state._resolve_events"):
            state = {}
            for st in state_sets:
                for e in st:
                    state.setdefault(
                        (e.type, e.state_key),
                        {}
                    )[e.event_id] = e

            unconflicted_state = {
                k: v.values()[0] for k, v in state.items()
                if len(v.values()) == 1
            }

            conflicted_state = {
                k: v.values()
                for k, v in state.items()
                if len(v.values()) > 1
            }

            if event_type:
                prev_states_events = conflicted_state.get(
                    (event_type, state_key), []
                )
                prev_states = [s.event_id for s in prev_states_events]
            else:
                prev_states = []

            auth_events = {
                k: e for k, e in unconflicted_state.items()
                if k[0] in AuthEventTypes
            }

            try:
                resolved_state = self._resolve_state_events(
                    conflicted_state, auth_events
                )
            except:
                logger.exception("Failed to resolve state")
                raise

            new_state = unconflicted_state
            new_state.update(resolved_state)

        return new_state, prev_states

    @log_function
    def _resolve_state_events(self, conflicted_state, auth_events):
        """ This is where we actually decide which of the conflicted state to
        use.

        We resolve conflicts in the following order:
            1. power levels
            2. join rules
            3. memberships
            4. other events.
        """
        resolved_state = {}
        power_key = (EventTypes.PowerLevels, "")
        if power_key in conflicted_state:
            events = conflicted_state[power_key]
            logger.debug("Resolving conflicted power levels %r", events)
            resolved_state[power_key] = self._resolve_auth_events(
                events, auth_events)

        auth_events.update(resolved_state)

        for key, events in conflicted_state.items():
            if key[0] == EventTypes.JoinRules:
                logger.debug("Resolving conflicted join rules %r", events)
                resolved_state[key] = self._resolve_auth_events(
                    events,
                    auth_events
                )

        auth_events.update(resolved_state)

        for key, events in conflicted_state.items():
            if key[0] == EventTypes.Member:
                logger.debug("Resolving conflicted member lists %r", events)
                resolved_state[key] = self._resolve_auth_events(
                    events,
                    auth_events
                )

        auth_events.update(resolved_state)

        for key, events in conflicted_state.items():
            if key not in resolved_state:
                logger.debug("Resolving conflicted state %r:%r", key, events)
                resolved_state[key] = self._resolve_normal_events(
                    events, auth_events
                )

        return resolved_state

    def _resolve_auth_events(self, events, auth_events):
        reverse = [i for i in reversed(self._ordered_events(events))]

        auth_events = dict(auth_events)

        prev_event = reverse[0]
        for event in reverse[1:]:
            auth_events[(prev_event.type, prev_event.state_key)] = prev_event
            try:
                # FIXME: hs.get_auth() is bad style, but we need to do it to
                # get around circular deps.
                # The signatures have already been checked at this point
                self.hs.get_auth().check(event, auth_events, do_sig_check=False)
                prev_event = event
            except AuthError:
                return prev_event

        return event

    def _resolve_normal_events(self, events, auth_events):
        for event in self._ordered_events(events):
            try:
                # FIXME: hs.get_auth() is bad style, but we need to do it to
                # get around circular deps.
                # The signatures have already been checked at this point
                self.hs.get_auth().check(event, auth_events, do_sig_check=False)
                return event
            except AuthError:
                pass

        # Use the last event (the one with the least depth) if they all fail
        # the auth check.
        return event

    def _ordered_events(self, events):
        def key_func(e):
            return -int(e.depth), hashlib.sha1(e.event_id).hexdigest()

        return sorted(events, key=key_func)<|MERGE_RESOLUTION|>--- conflicted
+++ resolved
@@ -320,41 +320,6 @@
                 if len(v) > 1
             }
 
-<<<<<<< HEAD
-        state_group = None
-        new_state_event_ids = frozenset(new_state.values())
-        for sg, events in state_groups_ids.items():
-            if new_state_event_ids == frozenset(e_id for e_id in events):
-                state_group = sg
-                break
-
-        if state_group is None:
-            # Worker instances don't have access to this method, but we want
-            # to set the state_group on the main instance to increase cache
-            # hits.
-            if hasattr(self.store, "get_next_state_group"):
-                state_group = self.store.get_next_state_group()
-
-        prev_group = None
-        delta_ids = None
-        for old_group, old_ids in state_groups_ids.items():
-            if not set(new_state.iterkeys()) - set(old_ids.iterkeys()):
-                n_delta_ids = {
-                    k: v
-                    for k, v in new_state.items()
-                    if old_ids.get(k) != v
-                }
-                if not delta_ids or len(n_delta_ids) < len(delta_ids):
-                    prev_group = old_group
-                    delta_ids = n_delta_ids
-
-        cache = _StateCacheEntry(
-            state=new_state,
-            state_group=state_group,
-            prev_group=prev_group,
-            delta_ids=delta_ids,
-        )
-=======
             if conflicted_state:
                 logger.info("Resolving conflicted state for %r", room_id)
                 state_map = yield self.store.get_events(
@@ -389,11 +354,25 @@
                 if hasattr(self.store, "get_next_state_group"):
                     state_group = self.store.get_next_state_group()
 
+            prev_group = None
+            delta_ids = None
+            for old_group, old_ids in state_groups_ids.items():
+                if not set(new_state.iterkeys()) - set(old_ids.iterkeys()):
+                    n_delta_ids = {
+                        k: v
+                        for k, v in new_state.items()
+                        if old_ids.get(k) != v
+                    }
+                    if not delta_ids or len(n_delta_ids) < len(delta_ids):
+                        prev_group = old_group
+                        delta_ids = n_delta_ids
+
             cache = _StateCacheEntry(
                 state=new_state,
                 state_group=state_group,
+                prev_group=prev_group,
+                delta_ids=delta_ids,
             )
->>>>>>> c1c38da5
 
             if self._state_cache is not None:
                 self._state_cache[group_names] = cache
