#!/usr/bin/env python

# Copyright 2014 OpenMarket Ltd
#
# Licensed under the Apache License, Version 2.0 (the "License");
# you may not use this file except in compliance with the License.
# You may obtain a copy of the License at
#
#     http://www.apache.org/licenses/LICENSE-2.0
#
# Unless required by applicable law or agreed to in writing, software
# distributed under the License is distributed on an "AS IS" BASIS,
# WITHOUT WARRANTIES OR CONDITIONS OF ANY KIND, either express or implied.
# See the License for the specific language governing permissions and
# limitations under the License.

import os
from setuptools import setup, find_packages


# Utility function to read the README file.
# Used for the long_description.  It's nice, because now 1) we have a top level
# README file and 2) it's easier to type in the README file than to put a raw
# string in below ...
def read(fname):
    return open(os.path.join(os.path.dirname(__file__), fname)).read()

setup(
    name="matrix-synapse",
    version=read("VERSION").strip(),
    packages=find_packages(exclude=["tests", "tests.*"]),
    description="Reference Synapse Home Server",
    install_requires=[
        "syutil==0.0.2",
        "matrix_angular_sdk==0.5.3b",
        "Twisted>=14.0.0",
        "service_identity>=1.0.0",
        "pyopenssl>=0.14",
        "pyyaml",
        "pyasn1",
        "pynacl",
        "daemonize",
        "py-bcrypt",
<<<<<<< HEAD
        "frozendict>=0.4",
=======
        "pillow",
>>>>>>> 85574cfb
    ],
    dependency_links=[
        "https://github.com/matrix-org/syutil/tarball/v0.0.2#egg=syutil-0.0.2",
        "https://github.com/pyca/pynacl/tarball/d4d3175589b892f6ea7c22f466e0e223853516fa#egg=pynacl-0.3.0",
        "https://github.com/matrix-org/matrix-angular-sdk/tarball/v0.5.3b/#egg=matrix_angular_sdk-0.5.3b",
    ],
    setup_requires=[
        "setuptools_trial",
        "setuptools>=1.0.0", # Needs setuptools that supports git+ssh.
                             # TODO: Do we need this now? we don't use git+ssh.
        "mock"
    ],
    include_package_data=True,
    zip_safe=False,
    long_description=read("README.rst"),
    entry_points="""
    [console_scripts]
    synctl=synapse.app.synctl:main
    synapse-homeserver=synapse.app.homeserver:main
    """
)<|MERGE_RESOLUTION|>--- conflicted
+++ resolved
@@ -41,11 +41,8 @@
         "pynacl",
         "daemonize",
         "py-bcrypt",
-<<<<<<< HEAD
         "frozendict>=0.4",
-=======
         "pillow",
->>>>>>> 85574cfb
     ],
     dependency_links=[
         "https://github.com/matrix-org/syutil/tarball/v0.0.2#egg=syutil-0.0.2",
